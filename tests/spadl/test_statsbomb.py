--- conflicted
+++ resolved
@@ -31,23 +31,14 @@
         ]
         print(event)
         action = sb.convert_to_actions(event, self.id_bel).iloc[0]
-<<<<<<< HEAD
-        assert action['start_x'] == ((25.0 - 1) / 119) * spadl.field_length
-        assert action['start_y'] == 68 - ((26.0 - 1) / 79) * spadl.field_width
-=======
         assert action['start_x'] == ((25.0 - 0.5) / 120) * spadl.field_length
         assert action['start_y'] == 68 - ((26.0 - 0.5) / 80) * spadl.field_width
->>>>>>> abb30391
 
     def test_convert_end_location(self) -> None:
         event = self.events_japbel[
             self.events_japbel.event_id == '5171bb39-0c6c-4a3d-ae1c-756011dc219f'
         ]
         action = sb.convert_to_actions(event, self.id_bel).iloc[0]
-<<<<<<< HEAD
-        assert action['end_x'] == ((24.0 - 1) / 119) * spadl.field_length
-        assert action['end_y'] == 68 - ((28.0 - 1) / 79) * spadl.field_width
-=======
         assert action['end_x'] == ((24.0 - 0.5) / 120) * spadl.field_length
         assert action['end_y'] == spadl.field_width - ((28.0 - 0.5) / 80) * spadl.field_width
 
@@ -57,7 +48,6 @@
         action = sb.convert_to_actions(event, 217).iloc[0]
         assert action['start_x'] == ((64.0 - 0.05) / 120) * spadl.field_length
         assert action['start_y'] == spadl.field_width - ((73.6 - 0.05) / 80) * spadl.field_width
->>>>>>> abb30391
 
     @pytest.mark.parametrize(
         'period,timestamp,minute,second,spadl_time',
